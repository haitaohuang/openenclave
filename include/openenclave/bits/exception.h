// Copyright (c) Microsoft Corporation. All rights reserved.
// Licensed under the MIT License.

/**
 * @file exception.h
 *
 * This file defines data structures to setup vectored exception handlers in the
 * enclave.
 *
 */
#ifndef _OE_BITS_EXCEPTION_H
#define _OE_BITS_EXCEPTION_H

#include <openenclave/bits/defs.h>
#include <openenclave/bits/types.h>

OE_EXTERNC_BEGIN

/**
 * Divider exception code, used by vectored exception handler.
 */
#define OE_EXCEPTION_DIVIDE_BY_ZERO 0x0
/**
 * Debug exception code, used by vectored exception handler.
 */
#define OE_EXCEPTION_BREAKPOINT 0x1
/**
 * Bound range exceeded exception code, used by vectored exception handler.
 */
#define OE_EXCEPTION_BOUND_OUT_OF_RANGE 0x2
/**
 * Illegal instruction exception code, used by vectored exception handler.
 */
#define OE_EXCEPTION_ILLEGAL_INSTRUCTION 0x3
/**
 * Access violation exception code, used by vectored exception handler.
 */
#define OE_EXCEPTION_ACCESS_VIOLATION 0x4
/**
 * Page fault exception code, used by vectored exception handler.
 */
#define OE_EXCEPTION_PAGE_FAULT 0x5
/**
 * x87 floating point exception code, used by vectored exception handler.
 */
#define OE_EXCEPTION_X87_FLOAT_POINT 0x6
/**
 * x87 FPU floating-point exception code, used by vectored exception handler.
 */
#define OE_EXCEPTION_MISALIGNMENT 0x7
/**
 * Alignment check exception code, used by vectored exception handler.
 */
#define OE_EXCEPTION_SIMD_FLOAT_POINT 0x8
/**
 * Unknown exception code, used by vectored exception handler.
 */
#define OE_EXCEPTION_UNKNOWN 0xFFFFFFFF


/**
 * Hardware exception flag, set when enclave software exited due to hardware exception
 */
#define OE_EXCEPTION_FLAGS_HARDWARE 0x1
/**
 * Software exception flag, set when enclave software exited due to software exception
 */
#define OE_EXCEPTION_FLAGS_SOFTWARE 0x2

/**
 * Blob that contains X87 and SSE data
 */
typedef struct _oe_basic_xstate
{
    /**
      * Holds XState i.e. X87 and SSE data 
      */
    uint8_t blob[512]; 
} OE_ALIGNED(16) oe_basic_xstate_t;

/**
 * Register state to  be saved before an exception and
 * restored after the exception has been handled in the enclave.
 */
typedef struct _oe_context
{
    /**
      * Exception flags.
      * Can include OE_EXCEPTION_FLAGS_HARDWARE or OE_EXCEPTION_FLAGS_SOFTWARE, check for a bitwise OR
      */
    uint64_t flags; 
  
    /**
      * Integer register rax
      */
    uint64_t rax;
    
    /**
      * Integer register rbx
      */
    uint64_t rbx;
    
    /**
      * Integer register rcx
      */
    uint64_t rcx;
    
    /**
      * Integer register rdx
      */
    uint64_t rdx;
    
    /**
      * Integer register rbp
      */
    uint64_t rsp;
    
    /**
      * Integer register rdi
      */
    uint64_t rdi;
    
    /**
      * Integer register rsi
      */
    uint64_t rsi;
    
    /**
      * Integer register r8
      */
    uint64_t r8;
    
    /**
      * Integer register r9
      */
    uint64_t r9;
    
    /**
      * Integer register r10
      */
    uint64_t r10;
    
    /**
      * Integer register r11
      */
    uint64_t r11;
    /**
      * Integer register r12
      */
    uint64_t r12;
    
    /**
      * Integer register r13
      */
    uint64_t r13;
    
    /**
      * Integer register r14
      */
    uint64_t r14;
    
    /**
      * Integer register r15
      */
    uint64_t r15;
    
    /**
      * Integer register rip
      */
    uint64_t rip;
    

    // Don't need to manipulate the segment registers directly.
    // Ignore them: CS, DS, ES, SS, GS, and FS.

    /**
      * SSE control flags
      */
    uint32_t mxcsr;

    /**
      * Basic XSTATE
      */
    oe_basic_xstate_t basic_xstate; 

    // Don't need to manipulate other XSTATE (AVX etc.).
} oe_context_t;

/**
 * Exception context structure with the exception code, flags, address and
 * calling context of the exception.
 */
typedef struct _oe_exception_record
{
    uint32_t code;/**< Exception code */

    uint32_t flags;/**< Exception flags */

    uint64_t address;/**< Exception address */

    oe_context_t* context;/**< Exception context */
} oe_exception_record_t;

/**
<<<<<<< HEAD
 * *oe_vectored_exception_handler_t* Pointer to Vectored exception handler 
=======
 * oe_vectored_exception_handler_t   Pointer to Vectored exception handler 
>>>>>>> bd547583
 * registered in the enclave.
 * @param exceptionContext Holds the exception code, flags, address and
 * calling context.
 */
typedef uint64_t (*oe_vectored_exception_handler_t)(
    oe_exception_record_t* exceptionContext);

OE_EXTERNC_END

#endif /* _OE_BITS_EXCEPTION_H */<|MERGE_RESOLUTION|>--- conflicted
+++ resolved
@@ -202,11 +202,8 @@
 } oe_exception_record_t;
 
 /**
-<<<<<<< HEAD
  * *oe_vectored_exception_handler_t* Pointer to Vectored exception handler 
-=======
  * oe_vectored_exception_handler_t   Pointer to Vectored exception handler 
->>>>>>> bd547583
  * registered in the enclave.
  * @param exceptionContext Holds the exception code, flags, address and
  * calling context.
