// Copyright (c) Microsoft Corporation. All rights reserved.
// Licensed under the MIT License.

/**
 * @file host.h
 *
 * This file defines the programming interface for developing host applications.
 *
 */
#ifndef _OE_HOST_H
#define _OE_HOST_H

#ifdef _OE_ENCLAVE_H
#error "enclave.h and host.h must not be included in the same compilation unit."
#endif
#ifndef OE_USE_OPTEE
# if defined(_ARM_) || defined(_M_ARM) || defined(OE_SIMULATE_OPTEE)
#  define OE_USE_OPTEE
# else
#  define OE_USE_SGX
# endif
#endif

#include <oehost.h>

#include <stdarg.h>
#include <stddef.h>
#include <stdint.h>
#include <stdio.h>
#include <stdlib.h>
#include <string.h>
#include "bits/defs.h"
#include "bits/report.h"
#include "bits/result.h"
#include "bits/types.h"

OE_EXTERNC_BEGIN

/**
 *  Flag passed into oe_create_enclave to run the enclave in debug mode.
 *  The flag allows the enclave to be created without the enclave binary
 *  being signed. It also gives a developer permission to debug the process
 *  and get access to enclave memory. What this means is ** DO NOT SHIP
 *  CODE WITH THE OE_ENCLAVE_FLAG_DEBUG ** because it is unsecure. What
 *  it does give is the ability to develop your enclave more easily. Before
 *  you ship the code you need to have a proper code signing story for the
 *  enclave shared library.
*/
#define OE_ENCLAVE_FLAG_DEBUG 0x00000001u

/**
 *  Flag passed into oe_create_enclave to run the enclave in simulation mode.
 */
#define OE_ENCLAVE_FLAG_SIMULATE 0x00000002u

/**
 *  Flag passed into oe_create_enclave to serialize all ECALLs.
 */
#define OE_ENCLAVE_FLAG_SERIALIZE_ECALLS 0x00000004

/**
 * @cond DEV
 */
#define OE_ENCLAVE_FLAG_RESERVED \
    (~(OE_ENCLAVE_FLAG_DEBUG | OE_ENCLAVE_FLAG_SIMULATE))
/**
 * @endcond
 */

/**
 * Type of each function in an ocall-table.
 */
typedef void (*oe_ocall_func_t)(
    const uint8_t* input_buffer,
    size_t input_buffer_size,
    uint8_t* output_buffer,
    size_t output_buffer_size,
    size_t* output_bytes_written);

/**
 * Create an enclave from an enclave image file.
 *
 * This function creates an enclave from an enclave image file. On successful
 * return, the enclave is fully initialized and ready to use.
 *
 * @param path The path of an enclave image file in ELF-64 format. This
 * file must have been linked with the **oecore** library and signed by the
 * **oesign** tool.
 *
 * @param type The type of enclave supported by the enclave image file.
 *     - 0 - Automatically detect based on processor
 *     - non-zero - An enclave of the specified type
 *
 * @param flags These flags control how the enclave is run.
 *     It is the bitwise OR of zero or more of the following flags
 *     - OE_ENCLAVE_FLAG_SIMULATE - runs the enclave in simulation mode
 *     - OE_ENCLAVE_FLAG_DEBUG - runs the enclave in debug mode.
 *                               DO NOT SHIP CODE with this flag
 *
 * @param config Additional enclave creation configuration data for the specific
 * enclave type. This parameter is reserved and must be NULL.
 *
 * @param config_size The size of the **config** data buffer in bytes.
 *
 * @param ocall_table Pointer to table of ocall functions generated by
 * oeedger8r.
 *
 * @param ocall_table_size The size of the **ocall_table**.
 *
 * @param enclave This points to the enclave instance upon success.
 *
 * @returns Returns OE_OK on success.
 *
 */
oe_result_t oe_create_enclave(
    const char* path,
    oe_enclave_type_t type,
    uint32_t flags,
    const void* config,
    uint32_t config_size,
    const oe_ocall_func_t* ocall_table,
    uint32_t ocall_table_size,
    oe_enclave_t** enclave);

/**
 * Terminate an enclave and reclaims its resources.
 *
 * This function terminates an enclave and reclaims its resources. This
 * involves unmapping the memory that was mapped by **oe_create_enclave()**.
 * Once this is performed, the enclave can no longer be accessed.
 *
 * @param enclave The instance of the enclave to be terminated.
 *
 * @returns Returns OE_OK on success.
 *
 */
oe_result_t oe_terminate_enclave(oe_enclave_t* enclave);

/**
 * Perform a high-level enclave function call (ECALL).
 *
 * Call the enclave function whose name is given by the **func** parameter.
 * The enclave must define a corresponding function with the following
 * prototype.
 *
 *     OE_ECALL void (*)(void* args);
 *
 * The meaning of the **args** parameter is defined by the implementer of the
 * function and may be null.
 *
 * This function is implemented using the low-level oe_ecall() interface
 * where the function number is given by the **OE_ECALL_CALL_ENCLAVE** constant.
 *
 * Note that the return value of this function only indicates the success of
 * the call and not of the underlying function. The ECALL implementation must
 * define its own error reporting scheme based on **args**.
 *
 * @deprecated This function is deprecated. Use oeedger8r to generate
 * code that will call oe_call_enclave_function() instead.
 *
 * @param enclave The instance of the enclave to be called.
 *
 * @param func The name of the enclave function that will be called.
 *
 * @param args The arguments to be passed to the enclave function.
 *
 * @returns This function return **OE_OK** on success.
 *
 */
OE_DEPRECATED(oe_result_t oe_call_enclave(
    oe_enclave_t* enclave,
    const char* func,
    void* args),
    "This function is deprecated. Use oeedger8r to generate code that will call oe_call_enclave_function() instead.");

#if (OE_API_VERSION < 2)
#define oe_get_report      oe_get_report_v1
#define oe_get_target_info oe_get_target_info_v1
#else
#define oe_get_report      oe_get_report_v2
#define oe_get_target_info oe_get_target_info_v2
#endif

#if (OE_API_VERSION < 2)
#define oe_get_report oe_get_report_v1
#else
#define oe_get_report oe_get_report_v2
#endif

/**
 * Get a report signed by the enclave platform for use in attestation.
 *
 * This function creates a report to be used in local or remote attestation.
 *
 * If the *report_buffer* is NULL or *report_size* parameter is too small,
 * this function returns OE_BUFFER_TOO_SMALL.
 *
 * @deprecated This function is deprecated. Use oe_get_report_v2() instead.
 *
 * @param enclave The instance of the enclave that will generate the report.
 * @param flags Specifying default value (0) generates a report for local
 * attestation. Specifying OE_REPORT_FLAGS_REMOTE_ATTESTATION generates a
 * report for remote attestation.
 * @param opt_params Optional additional parameters needed for the current
 * enclave type. For SGX, this can be sgx_target_info_t for local attestation.
 * @param opt_params_size The size of the **opt_params** buffer.
 * @param report_buffer The buffer to where the resulting report will be copied.
 * @param report_buffer_size The size of the **report** buffer. This is set to
 * the required size of the report buffer on return.
 *
 * @retval OE_OK The report was successfully created.
 * @retval OE_INVALID_PARAMETER At least one parameter is invalid.
 * @retval OE_BUFFER_TOO_SMALL The **report_buffer** buffer is NULL or too
 * small.
 * @retval OE_OUT_OF_MEMORY Failed to allocate memory.
 *
 */
<<<<<<< HEAD
OE_DEPRECATED(oe_result_t oe_get_report_v1(
=======

oe_result_t oe_get_report_v1(
>>>>>>> ed9759eb
    oe_enclave_t* enclave,
    uint32_t flags,
    const void* opt_params,
    size_t opt_params_size,
    uint8_t* report_buffer,
    size_t* report_buffer_size),
    "This function is deprecated. Use oe_get_report_v2() instead.");

/**
 * Get a report signed by the enclave platform for use in attestation.
 *
 * This function creates a report to be used in local or remote attestation.
 *
 * @param[in] enclave The instance of the enclave that will generate the report.
 * @param[in] flags Specifying default value (0) generates a report for local
 * attestation. Specifying OE_REPORT_FLAGS_REMOTE_ATTESTATION generates a
 * report for remote attestation.
 * @param[in] opt_params Optional additional parameters needed for the current
 * enclave type. For SGX, this can be sgx_target_info_t for local attestation.
 * @param[in] opt_params_size The size of the **opt_params** buffer.
 * @param[out] report_buffer This points to the resulting report upon success.
 * @param[out] report_buffer_size This is set to the size of the report buffer
 * on success.
 *
 * @retval OE_OK The report was successfully created.
 * @retval OE_INVALID_PARAMETER At least one parameter is invalid.
 * @retval OE_OUT_OF_MEMORY Failed to allocate memory.
 *
 */
oe_result_t oe_get_report_v2(
    oe_enclave_t* enclave,
    uint32_t flags,
    const void* opt_params,
    size_t opt_params_size,
    uint8_t** report_buffer,
    size_t* report_buffer_size);

/**
<<<<<<< HEAD
=======
 * Get a report signed by the enclave platform for use in attestation.
 *
 * This function creates a report to be used in local or remote attestation.
 *
 * @param[in] enclave The instance of the enclave that will generate the report.
 * @param[in] flags Specifying default value (0) generates a report for local
 * attestation. Specifying OE_REPORT_FLAGS_REMOTE_ATTESTATION generates a
 * report for remote attestation.
 * @param[in] opt_params Optional additional parameters needed for the current
 * enclave type. For SGX, this can be sgx_target_info_t for local attestation.
 * @param[in] opt_params_size The size of the **opt_params** buffer.
 * @param[out] report_buffer This points to the resulting report upon success.
 * @param[out] report_buffer_size This is set to the size of the report buffer
 * on success.
 *
 * @retval OE_OK The report was successfully created.
 * @retval OE_INVALID_PARAMETER At least one parameter is invalid.
 * @retval OE_OUT_OF_MEMORY Failed to allocate memory.
 *
 */
oe_result_t oe_get_report_v2(
    oe_enclave_t* enclave,
    uint32_t flags,
    const void* opt_params,
    size_t opt_params_size,
    uint8_t** report_buffer,
    size_t* report_buffer_size);

/**
>>>>>>> ed9759eb
 * Frees a report buffer obtained from oe_get_report.
 *
 * @param[in] report_buffer The report buffer to free.
 */
void oe_free_report(uint8_t* report_buffer);

<<<<<<< HEAD
=======
#if (OE_API_VERSION < 2)
#define oe_get_target_info oe_get_target_info_v1
#else
#define oe_get_target_info oe_get_target_info_v2
#endif

>>>>>>> ed9759eb
/**
 * Extracts additional platform specific data from the report and writes
 * it to *target_info_buffer*. After calling this function, the
 * *target_info_buffer* can used for the *opt_params* field in *oe_get_report*.
 *
 * For example, on SGX, the *target_info_buffer* can be used as a
 * sgx_target_info_t for local attestation.
 *
 * If the *target_info_buffer* is NULL or the *target_info_size* parameter is
 * too small, this function returns OE_BUFFER_TOO_SMALL.
 *
 * @deprecated This function is deprecated. Use oe_get_target_info_v2() instead.
 *
 * @param report The report returned by **oe_get_report**.
 * @param report_size The size of **report** in bytes.
 * @param target_info_buffer The buffer to where the platform specific data
 * will be placed.
 * @param target_info_size The size of **target_info_buffer**. This is set to
 * the required size of **target_info_buffer** on return.
 *
 * @retval OE_OK The platform specific data was successfully extracted.
 * @retval OE_INVALID_PARAMETER At least one parameter is invalid.
 * @retval OE_BUFFER_TOO_SMALL **target_info_buffer** is NULL or too small.
 *
 */
<<<<<<< HEAD
OE_DEPRECATED(oe_result_t oe_get_target_info_v1(
=======
oe_result_t oe_get_target_info_v1(
>>>>>>> ed9759eb
    const uint8_t* report,
    size_t report_size,
    void* target_info_buffer,
    size_t* target_info_size),
    "This function is deprecated. Use oe_get_target_info_v2() instead.");

/**
 * Extracts additional platform specific data from the report and writes
 * it to *target_info_buffer*. After calling this function, the
 * *target_info_buffer* can used for the *opt_params* field in *oe_get_report*.
 *
 * For example, on SGX, the *target_info_buffer* can be used as a
 * sgx_target_info_t for local attestation.
 *
 * If the *target_info_buffer* is NULL or the *target_info_size* parameter is
 * too small, this function returns OE_BUFFER_TOO_SMALL.
 *
 * @param[in] report The report returned by **oe_get_report**.
 * @param[in] report_size The size of **report** in bytes.
 * @param[out] target_info_buffer This points to the platform specific data
 * upon success.
 * @param[out] target_info_size This is set to
 * the size of **target_info_buffer** on success.
 *
 * @retval OE_OK The platform specific data was successfully extracted.
 * @retval OE_INVALID_PARAMETER At least one parameter is invalid.
 * @retval OE_OUT_OF_MEMORY Failed to allocate memory.
 *
 */
oe_result_t oe_get_target_info_v2(
    const uint8_t* report,
    size_t report_size,
    void** target_info_buffer,
    size_t* target_info_size);

/**
<<<<<<< HEAD
=======
 * Extracts additional platform specific data from the report and writes
 * it to *target_info_buffer*. After calling this function, the
 * *target_info_buffer* can used for the *opt_params* field in *oe_get_report*.
 *
 * For example, on SGX, the *target_info_buffer* can be used as a
 * sgx_target_info_t for local attestation.
 *
 * @param[in] report The report returned by **oe_get_report**.
 * @param[in] report_size The size of **report** in bytes.
 * @param[out] target_info_buffer This points to the platform specific data
 * upon success.
 * @param[out] target_info_size This is set to
 * the size of **target_info_buffer** on success.
 *
 * @retval OE_OK The platform specific data was successfully extracted.
 * @retval OE_INVALID_PARAMETER At least one parameter is invalid.
 * @retval OE_OUT_OF_MEMORY Failed to allocate memory.
 *
 */
oe_result_t oe_get_target_info_v2(
    const uint8_t* report,
    size_t report_size,
    void** target_info_buffer,
    size_t* target_info_size);

/**
>>>>>>> ed9759eb
 * Frees a target info obtained from oe_get_target_info.
 *
 * @param[in] target_info_buffer The target info to free.
 */
<<<<<<< HEAD
void oe_free_target_info(
    void* target_info_buffer);
=======
void oe_free_target_info(void* target_info_buffer);
>>>>>>> ed9759eb

/**
 * Parse an enclave report into a standard format for reading.
 *
 * @param report The buffer containing the report to parse.
 * @param report_size The size of the **report** buffer.
 * @param parsed_report The **oe_report_t** structure to populate with the
 * report
 * properties in a standard format. The *parsed_report* holds pointers to fields
 * within the supplied *report* and must not be used beyond the lifetime of the
 * *report*.
 *
 * @retval OE_OK The report was successfully created.
 * @retval OE_INVALID_PARAMETER At least one parameter is invalid.
 */
oe_result_t oe_parse_report(
    const uint8_t* report,
    size_t report_size,
    oe_report_t* parsed_report);

/**
 * Verify the integrity of the report and its signature.
 *
 * This function verifies that the report signature is valid. If the report is
 * local, it verifies that it is correctly signed by the enclave
 * platform. If the report is remote, it verifies that the signing authority is
 * rooted to a trusted authority such as the enclave platform manufacturer.
 *
 * @param enclave The instance of the enclave that will be used to
 * verify a local report. For remote reports, this parameter can be NULL.
 * @param report The buffer containing the report to verify.
 * @param report_size The size of the **report** buffer.
 * @param parsed_report Optional **oe_report_t** structure to populate with the
 * report properties in a standard format.
 *
 * @retval OE_OK The report was successfully created.
 * @retval OE_INVALID_PARAMETER At least one parameter is invalid.
 *
 */
oe_result_t oe_verify_report(
    oe_enclave_t* enclave,
    const uint8_t* report,
    size_t report_size,
    oe_report_t* parsed_report);

/**
 * Gets the public key of an enclave.
 *
 * @param[in] enclave The instance of the enclave that will be used.
 * @param[in] seal_policy The seal policy used to determine which key to get.
 * @param[out] key_buffer Upon success, this points to the public key.
 * @param[out] key_buffer_size Upon success, this contains the size of the *key_buffer* buffer.
 * @param[out] key_info Reserved for future use.  Must pass NULL.
 * @param[out] key_info_size Reserved for future use.  Must pass NULL.
 *
 * @retval OE_OK The public key was successfully obtained.
 * @retval OE_INVALID_PARAMETER At least one parameter is invalid.
 * @retval OE_OUT_OF_MEMORY Failed to allocate memory.
 */
oe_result_t oe_get_public_key_by_policy(
    oe_enclave_t* enclave,
    oe_seal_policy_t seal_policy,
    uint8_t** key_buffer,
    size_t* key_buffer_size,
    uint8_t** key_info,
    size_t* key_info_size);

/**
 * Frees a public key.
 *
 * @param[in] key_buffer If non-NULL, frees the key buffer.
 * @param[in] key_info If non-NULL, frees the key info.
 */
void oe_free_public_key(
    uint8_t* key_buffer,
    uint8_t* key_info);

OE_EXTERNC_END

#endif /* _OE_HOST_H */<|MERGE_RESOLUTION|>--- conflicted
+++ resolved
@@ -181,12 +181,6 @@
 #define oe_get_target_info oe_get_target_info_v2
 #endif
 
-#if (OE_API_VERSION < 2)
-#define oe_get_report oe_get_report_v1
-#else
-#define oe_get_report oe_get_report_v2
-#endif
-
 /**
  * Get a report signed by the enclave platform for use in attestation.
  *
@@ -215,12 +209,7 @@
  * @retval OE_OUT_OF_MEMORY Failed to allocate memory.
  *
  */
-<<<<<<< HEAD
 OE_DEPRECATED(oe_result_t oe_get_report_v1(
-=======
-
-oe_result_t oe_get_report_v1(
->>>>>>> ed9759eb
     oe_enclave_t* enclave,
     uint32_t flags,
     const void* opt_params,
@@ -259,8 +248,6 @@
     size_t* report_buffer_size);
 
 /**
-<<<<<<< HEAD
-=======
  * Get a report signed by the enclave platform for use in attestation.
  *
  * This function creates a report to be used in local or remote attestation.
@@ -290,22 +277,18 @@
     size_t* report_buffer_size);
 
 /**
->>>>>>> ed9759eb
  * Frees a report buffer obtained from oe_get_report.
  *
  * @param[in] report_buffer The report buffer to free.
  */
 void oe_free_report(uint8_t* report_buffer);
 
-<<<<<<< HEAD
-=======
 #if (OE_API_VERSION < 2)
 #define oe_get_target_info oe_get_target_info_v1
 #else
 #define oe_get_target_info oe_get_target_info_v2
 #endif
 
->>>>>>> ed9759eb
 /**
  * Extracts additional platform specific data from the report and writes
  * it to *target_info_buffer*. After calling this function, the
@@ -331,11 +314,7 @@
  * @retval OE_BUFFER_TOO_SMALL **target_info_buffer** is NULL or too small.
  *
  */
-<<<<<<< HEAD
 OE_DEPRECATED(oe_result_t oe_get_target_info_v1(
-=======
-oe_result_t oe_get_target_info_v1(
->>>>>>> ed9759eb
     const uint8_t* report,
     size_t report_size,
     void* target_info_buffer,
@@ -372,8 +351,6 @@
     size_t* target_info_size);
 
 /**
-<<<<<<< HEAD
-=======
  * Extracts additional platform specific data from the report and writes
  * it to *target_info_buffer*. After calling this function, the
  * *target_info_buffer* can used for the *opt_params* field in *oe_get_report*.
@@ -400,17 +377,11 @@
     size_t* target_info_size);
 
 /**
->>>>>>> ed9759eb
  * Frees a target info obtained from oe_get_target_info.
  *
  * @param[in] target_info_buffer The target info to free.
  */
-<<<<<<< HEAD
-void oe_free_target_info(
-    void* target_info_buffer);
-=======
 void oe_free_target_info(void* target_info_buffer);
->>>>>>> ed9759eb
 
 /**
  * Parse an enclave report into a standard format for reading.
