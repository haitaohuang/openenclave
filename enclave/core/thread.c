--- conflicted
+++ resolved
@@ -867,13 +867,6 @@
     {
         oe_spin_lock(&_lock);
 
-<<<<<<< HEAD
-        /* Call destructor */
-        if (_slots[key].destructor)
-            _slots[key].destructor(oe_thread_getspecific(key));
-
-=======
->>>>>>> b6d30a36
         /* Clear this slot */
         _slots[key].used = false;
         _slots[key].destructor = NULL;
