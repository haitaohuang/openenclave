--- conflicted
+++ resolved
@@ -4,14 +4,6 @@
 string(TOUPPER ${CMAKE_BUILD_TYPE} BUILD_TYPE)
 string(TOUPPER ${CMAKE_C_COMPILER_ID} MY_COMPILER)
 set(BUILD "${MY_COMPILER}:${BUILD_TYPE}")
-<<<<<<< HEAD
-set(MUSL_PATH "3rdparty//musl//libc-test//src")
-set(MUSL_FUNC_PATH "${MUSL_PATH}//functional")
-set(MUSL_MATH_PATH "${MUSL_PATH}//math")
-set(MUSL_MUSL_PATH "${MUSL_PATH}//musl")
-set(MUSL_REGR_PATH "${MUSL_PATH}//regression")
-=======
->>>>>>> 3f4a4fe6
 
 ##==============================================================================
 ##
@@ -21,274 +13,242 @@
 
 # Include tests that work on all builds:
 set(LIBC_TESTS
-    ${MUSL_FUNC_PATH}//argv.c
-    ${MUSL_FUNC_PATH}//basename.c
-    ${MUSL_FUNC_PATH}//clock_gettime.c
-    ${MUSL_FUNC_PATH}//dirname.c
-    ${MUSL_FUNC_PATH}//env.c
-    ${MUSL_FUNC_PATH}//qsort.c
-    ${MUSL_FUNC_PATH}//search_insque.c
-    ${MUSL_FUNC_PATH}//search_lsearch.c
-    ${MUSL_FUNC_PATH}//search_tsearch.c
-    ${MUSL_FUNC_PATH}//snprintf.c
-    ${MUSL_FUNC_PATH}//sscanf.c
-    ${MUSL_FUNC_PATH}//string.c
-    ${MUSL_FUNC_PATH}//string_memcpy.c
-    ${MUSL_FUNC_PATH}//string_memmem.c
-    ${MUSL_FUNC_PATH}//string_memset.c
-    ${MUSL_FUNC_PATH}//string_strchr.c
-    ${MUSL_FUNC_PATH}//string_strcspn.c
-    ${MUSL_FUNC_PATH}//string_strstr.c
-    ${MUSL_FUNC_PATH}//strtod.c
-    ${MUSL_FUNC_PATH}//strtod_simple.c
-    ${MUSL_FUNC_PATH}//strtod_long.c
-    ${MUSL_FUNC_PATH}//strtof.c
-    ${MUSL_FUNC_PATH}//strtol.c
-    ${MUSL_FUNC_PATH}//strtold.c
-    ${MUSL_FUNC_PATH}//udiv.c
-    ${MUSL_FUNC_PATH}//wcsstr.c
-    ${MUSL_FUNC_PATH}//wcstol.c
-    ${MUSL_MATH_PATH}//acos.c
-    ${MUSL_MATH_PATH}//acosf.c
-    ${MUSL_MATH_PATH}//acoshf.c
-    ${MUSL_MATH_PATH}//acoshl.c
-    ${MUSL_MATH_PATH}//acosl.c
-    ${MUSL_MATH_PATH}//asin.c
-    ${MUSL_MATH_PATH}//asinf.c
-    ${MUSL_MATH_PATH}//asinhf.c
-    ${MUSL_MATH_PATH}//asinhl.c
-    ${MUSL_MATH_PATH}//asinl.c
-    ${MUSL_MATH_PATH}//atan2.c
-    ${MUSL_MATH_PATH}//atan2f.c
-    ${MUSL_MATH_PATH}//atan2l.c
-    ${MUSL_MATH_PATH}//atan.c
-    ${MUSL_MATH_PATH}//atanf.c
-    ${MUSL_MATH_PATH}//atanh.c
-    ${MUSL_MATH_PATH}//atanhf.c
-    ${MUSL_MATH_PATH}//atanhl.c
-    ${MUSL_MATH_PATH}//atanl.c
-    ${MUSL_MATH_PATH}//cbrt.c
-    ${MUSL_MATH_PATH}//cbrtf.c
-    ${MUSL_MATH_PATH}//cbrtl.c
-    ${MUSL_MATH_PATH}//ceil.c
-    ${MUSL_MATH_PATH}//ceilf.c
-    ${MUSL_MATH_PATH}//ceill.c
-    ${MUSL_MATH_PATH}//copysign.c
-    ${MUSL_MATH_PATH}//copysignf.c
-    ${MUSL_MATH_PATH}//copysignl.c
-    ${MUSL_MATH_PATH}//cos.c
-    ${MUSL_MATH_PATH}//cosf.c
-    ${MUSL_MATH_PATH}//cosh.c
-    ${MUSL_MATH_PATH}//coshf.c
-    ${MUSL_MATH_PATH}//coshl.c
-    ${MUSL_MATH_PATH}//cosl.c
-    ${MUSL_MATH_PATH}//drem.c
-    ${MUSL_MATH_PATH}//dremf.c
-    ${MUSL_MATH_PATH}//erf.c
-    ${MUSL_MATH_PATH}//erfc.c
-    ${MUSL_MATH_PATH}//erfcf.c
-    ${MUSL_MATH_PATH}//erfcl.c
-    ${MUSL_MATH_PATH}//erff.c
-    ${MUSL_MATH_PATH}//erfl.c
-    ${MUSL_MATH_PATH}//exp10.c
-    ${MUSL_MATH_PATH}//exp10f.c
-    ${MUSL_MATH_PATH}//exp10l.c
-    ${MUSL_MATH_PATH}//exp2.c
-    ${MUSL_MATH_PATH}//exp2f.c
-    ${MUSL_MATH_PATH}//exp2l.c
-    ${MUSL_MATH_PATH}//exp.c
-    ${MUSL_MATH_PATH}//expf.c
-    ${MUSL_MATH_PATH}//expl.c
-    ${MUSL_MATH_PATH}//expm1.c
-    ${MUSL_MATH_PATH}//expm1f.c
-    ${MUSL_MATH_PATH}//expm1l.c
-    ${MUSL_MATH_PATH}//fabs.c
-    ${MUSL_MATH_PATH}//fabsf.c
-    ${MUSL_MATH_PATH}//fabsl.c
-    ${MUSL_MATH_PATH}//fenv.c
-    ${MUSL_MATH_PATH}//floor.c
-    ${MUSL_MATH_PATH}//floorf.c
-    ${MUSL_MATH_PATH}//floorl.c
-    ${MUSL_MATH_PATH}//fma.c
-    ${MUSL_MATH_PATH}//fmaxl.c
-    ${MUSL_MATH_PATH}//fminl.c
-    ${MUSL_MATH_PATH}//fmod.c
-    ${MUSL_MATH_PATH}//fmodf.c
-    ${MUSL_MATH_PATH}//fmodl.c
-    ${MUSL_MATH_PATH}//fpclassify.c
-    ${MUSL_MATH_PATH}//frexp.c
-    ${MUSL_MATH_PATH}//frexpf.c
-    ${MUSL_MATH_PATH}//frexpl.c
-    ${MUSL_MATH_PATH}//hypot.c
-    ${MUSL_MATH_PATH}//hypotf.c
-    ${MUSL_MATH_PATH}//hypotl.c
-    ${MUSL_MATH_PATH}//isless.c
-    ${MUSL_MATH_PATH}//j0f.c
-    ${MUSL_MATH_PATH}//j1.c
-    ${MUSL_MATH_PATH}//j1f.c
-    ${MUSL_MATH_PATH}//ldexp.c
-    ${MUSL_MATH_PATH}//ldexpf.c
-    ${MUSL_MATH_PATH}//ldexpl.c
-    ${MUSL_MATH_PATH}//lgammal.c
-    ${MUSL_MATH_PATH}//lgammal_r.c
-    ${MUSL_MATH_PATH}//llrint.c
-    ${MUSL_MATH_PATH}//llrintf.c
-    ${MUSL_MATH_PATH}//llrintl.c
-    ${MUSL_MATH_PATH}//llround.c
-    ${MUSL_MATH_PATH}//llroundf.c
-    ${MUSL_MATH_PATH}//llroundl.c
-    ${MUSL_MATH_PATH}//log10.c
-    ${MUSL_MATH_PATH}//log10f.c
-    ${MUSL_MATH_PATH}//log10l.c
-    ${MUSL_MATH_PATH}//log1pl.c
-    ${MUSL_MATH_PATH}//log2.c
-    ${MUSL_MATH_PATH}//log2f.c
-    ${MUSL_MATH_PATH}//log2l.c
-    ${MUSL_MATH_PATH}//logb.c
-    ${MUSL_MATH_PATH}//logbf.c
-    ${MUSL_MATH_PATH}//logbl.c
-    ${MUSL_MATH_PATH}//log.c
-    ${MUSL_MATH_PATH}//logf.c
-    ${MUSL_MATH_PATH}//logl.c
-    ${MUSL_MATH_PATH}//lrint.c
-    ${MUSL_MATH_PATH}//lrintf.c
-    ${MUSL_MATH_PATH}//lrintl.c
-    ${MUSL_MATH_PATH}//lround.c
-    ${MUSL_MATH_PATH}//lroundf.c
-    ${MUSL_MATH_PATH}//lroundl.c
-    ${MUSL_MATH_PATH}//modf.c
-    ${MUSL_MATH_PATH}//modff.c
-    ${MUSL_MATH_PATH}//modfl.c
-    ${MUSL_MATH_PATH}//nearbyint.c
-    ${MUSL_MATH_PATH}//nearbyintf.c
-    ${MUSL_MATH_PATH}//nearbyintl.c
-    ${MUSL_MATH_PATH}//nextafter.c
-    ${MUSL_MATH_PATH}//nextafterf.c
-    ${MUSL_MATH_PATH}//nextafterl.c
-    ${MUSL_MATH_PATH}//nexttoward.c
-    ${MUSL_MATH_PATH}//nexttowardf.c
-    ${MUSL_MATH_PATH}//nexttowardl.c
-    ${MUSL_MATH_PATH}//pow10.c
-    ${MUSL_MATH_PATH}//pow10f.c
-    ${MUSL_MATH_PATH}//pow10l.c
-    ${MUSL_MATH_PATH}//remainder.c
-    ${MUSL_MATH_PATH}//remainderf.c
-    ${MUSL_MATH_PATH}//remainderl.c
-    ${MUSL_MATH_PATH}//remquo.c
-    ${MUSL_MATH_PATH}//remquof.c
-    ${MUSL_MATH_PATH}//remquol.c
-    ${MUSL_MATH_PATH}//rint.c
-    ${MUSL_MATH_PATH}//rintf.c
-    ${MUSL_MATH_PATH}//rintl.c
-    ${MUSL_MATH_PATH}//round.c
-    ${MUSL_MATH_PATH}//roundf.c
-    ${MUSL_MATH_PATH}//roundl.c
-    ${MUSL_MATH_PATH}//scalb.c
-    ${MUSL_MATH_PATH}//scalbf.c
-    ${MUSL_MATH_PATH}//scalbln.c
-    ${MUSL_MATH_PATH}//scalblnf.c
-    ${MUSL_MATH_PATH}//scalblnl.c
-    ${MUSL_MATH_PATH}//sin.c
-    ${MUSL_MATH_PATH}//sincos.c
-    ${MUSL_MATH_PATH}//sincosf.c
-    ${MUSL_MATH_PATH}//sincosl.c
-    ${MUSL_MATH_PATH}//sinf.c
-    ${MUSL_MATH_PATH}//sinhf.c
-    ${MUSL_MATH_PATH}//sinl.c
-    ${MUSL_MATH_PATH}//sqrt.c
-    ${MUSL_MATH_PATH}//sqrtf.c
-    ${MUSL_MATH_PATH}//sqrtl.c
-    ${MUSL_MATH_PATH}//tan.c
-    ${MUSL_MATH_PATH}//tanf.c
-    ${MUSL_MATH_PATH}//tanh.c
-    ${MUSL_MATH_PATH}//tanhf.c
-    ${MUSL_MATH_PATH}//tanhl.c
-    ${MUSL_MATH_PATH}//tanl.c
-    ${MUSL_MATH_PATH}//tgammal.c
-    ${MUSL_MATH_PATH}//trunc.c
-    ${MUSL_MATH_PATH}//truncf.c
-    ${MUSL_MATH_PATH}//truncl.c
-    ${MUSL_REGR_PATH}//fpclassify-invalid-ld80.c
-    ${MUSL_REGR_PATH}//iswspace-null.c
-    ${MUSL_REGR_PATH}//lrand48-signextend.c
-    ${MUSL_REGR_PATH}//malloc-0.c
-    ${MUSL_REGR_PATH}//mbsrtowcs-overflow.c
-    ${MUSL_REGR_PATH}//memmem-oob.c
-    ${MUSL_REGR_PATH}//memmem-oob-read.c
-    ${MUSL_REGR_PATH}//printf-1e9-oob.c
-    ${MUSL_REGR_PATH}//printf-fmt-g-round.c
-    ${MUSL_REGR_PATH}//printf-fmt-g-zeros.c
-    ${MUSL_REGR_PATH}//printf-fmt-n.c
-    ${MUSL_REGR_PATH}//scanf-bytes-consumed.c
-    ${MUSL_REGR_PATH}//scanf-match-literal-eof.c
-    ${MUSL_REGR_PATH}//scanf-nullbyte-char.c
-    ${MUSL_REGR_PATH}//wcsncpy-read-overflow.c
-    ${MUSL_REGR_PATH}//wcsstr-false-negative.c
-    ${MUSL_FUNC_PATH}//clocale_mbfuncs.c
-    ${MUSL_FUNC_PATH}//iconv_open.c
-    ${MUSL_FUNC_PATH}//memstream.c
-    ${MUSL_MATH_PATH}//scalbn.c
-    ${MUSL_MATH_PATH}//scalbnf.c
-    ${MUSL_MATH_PATH}//scalbnl.c
-    ${MUSL_MUSL_PATH}//pleval.c
-    ${MUSL_REGR_PATH}//fgets-eof.c
-    ${MUSL_REGR_PATH}//iconv-roundtrips.c
-    ${MUSL_REGR_PATH}//putenv-doublefree.c
-    ${MUSL_REGR_PATH}//strverscmp.c
-    ${MUSL_FUNC_PATH}//random.c
-    ${MUSL_FUNC_PATH}//time.c
+    3rdparty/musl/libc-test/src/functional/argv.c
+    3rdparty/musl/libc-test/src/functional/basename.c
+    3rdparty/musl/libc-test/src/functional/clock_gettime.c
+    3rdparty/musl/libc-test/src/functional/dirname.c
+    3rdparty/musl/libc-test/src/functional/env.c
+    3rdparty/musl/libc-test/src/functional/qsort.c
+    3rdparty/musl/libc-test/src/functional/search_insque.c
+    3rdparty/musl/libc-test/src/functional/search_lsearch.c
+    3rdparty/musl/libc-test/src/functional/search_tsearch.c
+    3rdparty/musl/libc-test/src/functional/snprintf.c
+    3rdparty/musl/libc-test/src/functional/sscanf.c
+    3rdparty/musl/libc-test/src/functional/string.c
+    3rdparty/musl/libc-test/src/functional/string_memcpy.c
+    3rdparty/musl/libc-test/src/functional/string_memmem.c
+    3rdparty/musl/libc-test/src/functional/string_memset.c
+    3rdparty/musl/libc-test/src/functional/string_strchr.c
+    3rdparty/musl/libc-test/src/functional/string_strcspn.c
+    3rdparty/musl/libc-test/src/functional/string_strstr.c
+    3rdparty/musl/libc-test/src/functional/strtod.c
+    3rdparty/musl/libc-test/src/functional/strtod_long.c
+    3rdparty/musl/libc-test/src/functional/strtod_simple.c
+    3rdparty/musl/libc-test/src/functional/strtof.c
+    3rdparty/musl/libc-test/src/functional/strtol.c
+    3rdparty/musl/libc-test/src/functional/strtold.c
+    3rdparty/musl/libc-test/src/functional/tls_align.c
+    3rdparty/musl/libc-test/src/functional/udiv.c
+    3rdparty/musl/libc-test/src/functional/wcsstr.c
+    3rdparty/musl/libc-test/src/functional/wcstol.c
+    3rdparty/musl/libc-test/src/math/acos.c
+    3rdparty/musl/libc-test/src/math/acosf.c
+    3rdparty/musl/libc-test/src/math/acoshf.c
+    3rdparty/musl/libc-test/src/math/acoshl.c
+    3rdparty/musl/libc-test/src/math/acosl.c
+    3rdparty/musl/libc-test/src/math/asin.c
+    3rdparty/musl/libc-test/src/math/asinf.c
+    3rdparty/musl/libc-test/src/math/asinhf.c
+    3rdparty/musl/libc-test/src/math/asinhl.c
+    3rdparty/musl/libc-test/src/math/asinl.c
+    3rdparty/musl/libc-test/src/math/atan2.c
+    3rdparty/musl/libc-test/src/math/atan2f.c
+    3rdparty/musl/libc-test/src/math/atan2l.c
+    3rdparty/musl/libc-test/src/math/atan.c
+    3rdparty/musl/libc-test/src/math/atanf.c
+    3rdparty/musl/libc-test/src/math/atanh.c
+    3rdparty/musl/libc-test/src/math/atanhf.c
+    3rdparty/musl/libc-test/src/math/atanhl.c
+    3rdparty/musl/libc-test/src/math/atanl.c
+    3rdparty/musl/libc-test/src/math/cbrt.c
+    3rdparty/musl/libc-test/src/math/cbrtf.c
+    3rdparty/musl/libc-test/src/math/cbrtl.c
+    3rdparty/musl/libc-test/src/math/ceil.c
+    3rdparty/musl/libc-test/src/math/ceilf.c
+    3rdparty/musl/libc-test/src/math/ceill.c
+    3rdparty/musl/libc-test/src/math/copysign.c
+    3rdparty/musl/libc-test/src/math/copysignf.c
+    3rdparty/musl/libc-test/src/math/copysignl.c
+    3rdparty/musl/libc-test/src/math/cos.c
+    3rdparty/musl/libc-test/src/math/cosf.c
+    3rdparty/musl/libc-test/src/math/cosh.c
+    3rdparty/musl/libc-test/src/math/coshf.c
+    3rdparty/musl/libc-test/src/math/coshl.c
+    3rdparty/musl/libc-test/src/math/cosl.c
+    3rdparty/musl/libc-test/src/math/drem.c
+    3rdparty/musl/libc-test/src/math/dremf.c
+    3rdparty/musl/libc-test/src/math/erf.c
+    3rdparty/musl/libc-test/src/math/erfc.c
+    3rdparty/musl/libc-test/src/math/erfcf.c
+    3rdparty/musl/libc-test/src/math/erfcl.c
+    3rdparty/musl/libc-test/src/math/erff.c
+    3rdparty/musl/libc-test/src/math/erfl.c
+    3rdparty/musl/libc-test/src/math/exp10.c
+    3rdparty/musl/libc-test/src/math/exp10f.c
+    3rdparty/musl/libc-test/src/math/exp10l.c
+    3rdparty/musl/libc-test/src/math/exp2.c
+    3rdparty/musl/libc-test/src/math/exp2f.c
+    3rdparty/musl/libc-test/src/math/exp2l.c
+    3rdparty/musl/libc-test/src/math/exp.c
+    3rdparty/musl/libc-test/src/math/expf.c
+    3rdparty/musl/libc-test/src/math/expl.c
+    3rdparty/musl/libc-test/src/math/expm1.c
+    3rdparty/musl/libc-test/src/math/expm1f.c
+    3rdparty/musl/libc-test/src/math/expm1l.c
+    3rdparty/musl/libc-test/src/math/fabs.c
+    3rdparty/musl/libc-test/src/math/fabsf.c
+    3rdparty/musl/libc-test/src/math/fabsl.c
+    3rdparty/musl/libc-test/src/math/fenv.c
+    3rdparty/musl/libc-test/src/math/floor.c
+    3rdparty/musl/libc-test/src/math/floorf.c
+    3rdparty/musl/libc-test/src/math/floorl.c
+    3rdparty/musl/libc-test/src/math/fma.c
+    3rdparty/musl/libc-test/src/math/fmaxl.c
+    3rdparty/musl/libc-test/src/math/fminl.c
+    3rdparty/musl/libc-test/src/math/fmod.c
+    3rdparty/musl/libc-test/src/math/fmodf.c
+    3rdparty/musl/libc-test/src/math/fmodl.c
+    3rdparty/musl/libc-test/src/math/fpclassify.c
+    3rdparty/musl/libc-test/src/math/frexp.c
+    3rdparty/musl/libc-test/src/math/frexpf.c
+    3rdparty/musl/libc-test/src/math/frexpl.c
+    3rdparty/musl/libc-test/src/math/hypot.c
+    3rdparty/musl/libc-test/src/math/hypotf.c
+    3rdparty/musl/libc-test/src/math/hypotl.c
+    3rdparty/musl/libc-test/src/math/isless.c
+    3rdparty/musl/libc-test/src/math/j0f.c
+    3rdparty/musl/libc-test/src/math/j1.c
+    3rdparty/musl/libc-test/src/math/j1f.c
+    3rdparty/musl/libc-test/src/math/ldexp.c
+    3rdparty/musl/libc-test/src/math/ldexpf.c
+    3rdparty/musl/libc-test/src/math/ldexpl.c
+    3rdparty/musl/libc-test/src/math/lgammal.c
+    3rdparty/musl/libc-test/src/math/lgammal_r.c
+    3rdparty/musl/libc-test/src/math/llrint.c
+    3rdparty/musl/libc-test/src/math/llrintf.c
+    3rdparty/musl/libc-test/src/math/llrintl.c
+    3rdparty/musl/libc-test/src/math/llround.c
+    3rdparty/musl/libc-test/src/math/llroundf.c
+    3rdparty/musl/libc-test/src/math/llroundl.c
+    3rdparty/musl/libc-test/src/math/log10.c
+    3rdparty/musl/libc-test/src/math/log10f.c
+    3rdparty/musl/libc-test/src/math/log10l.c
+    3rdparty/musl/libc-test/src/math/log1pl.c
+    3rdparty/musl/libc-test/src/math/log2.c
+    3rdparty/musl/libc-test/src/math/log2f.c
+    3rdparty/musl/libc-test/src/math/log2l.c
+    3rdparty/musl/libc-test/src/math/logb.c
+    3rdparty/musl/libc-test/src/math/logbf.c
+    3rdparty/musl/libc-test/src/math/logbl.c
+    3rdparty/musl/libc-test/src/math/log.c
+    3rdparty/musl/libc-test/src/math/logf.c
+    3rdparty/musl/libc-test/src/math/logl.c
+    3rdparty/musl/libc-test/src/math/lrint.c
+    3rdparty/musl/libc-test/src/math/lrintf.c
+    3rdparty/musl/libc-test/src/math/lrintl.c
+    3rdparty/musl/libc-test/src/math/lround.c
+    3rdparty/musl/libc-test/src/math/lroundf.c
+    3rdparty/musl/libc-test/src/math/lroundl.c
+    3rdparty/musl/libc-test/src/math/modf.c
+    3rdparty/musl/libc-test/src/math/modff.c
+    3rdparty/musl/libc-test/src/math/modfl.c
+    3rdparty/musl/libc-test/src/math/nearbyint.c
+    3rdparty/musl/libc-test/src/math/nearbyintf.c
+    3rdparty/musl/libc-test/src/math/nearbyintl.c
+    3rdparty/musl/libc-test/src/math/nextafter.c
+    3rdparty/musl/libc-test/src/math/nextafterf.c
+    3rdparty/musl/libc-test/src/math/nextafterl.c
+    3rdparty/musl/libc-test/src/math/nexttoward.c
+    3rdparty/musl/libc-test/src/math/nexttowardf.c
+    3rdparty/musl/libc-test/src/math/nexttowardl.c
+    3rdparty/musl/libc-test/src/math/pow10.c
+    3rdparty/musl/libc-test/src/math/pow10f.c
+    3rdparty/musl/libc-test/src/math/pow10l.c
+    3rdparty/musl/libc-test/src/math/remainder.c
+    3rdparty/musl/libc-test/src/math/remainderf.c
+    3rdparty/musl/libc-test/src/math/remainderl.c
+    3rdparty/musl/libc-test/src/math/remquo.c
+    3rdparty/musl/libc-test/src/math/remquof.c
+    3rdparty/musl/libc-test/src/math/remquol.c
+    3rdparty/musl/libc-test/src/math/rint.c
+    3rdparty/musl/libc-test/src/math/rintf.c
+    3rdparty/musl/libc-test/src/math/rintl.c
+    3rdparty/musl/libc-test/src/math/round.c
+    3rdparty/musl/libc-test/src/math/roundf.c
+    3rdparty/musl/libc-test/src/math/roundl.c
+    3rdparty/musl/libc-test/src/math/scalb.c
+    3rdparty/musl/libc-test/src/math/scalbf.c
+    3rdparty/musl/libc-test/src/math/scalbln.c
+    3rdparty/musl/libc-test/src/math/scalblnf.c
+    3rdparty/musl/libc-test/src/math/scalblnl.c
+    3rdparty/musl/libc-test/src/math/sin.c
+    3rdparty/musl/libc-test/src/math/sincos.c
+    3rdparty/musl/libc-test/src/math/sincosf.c
+    3rdparty/musl/libc-test/src/math/sincosl.c
+    3rdparty/musl/libc-test/src/math/sinf.c
+    3rdparty/musl/libc-test/src/math/sinhf.c
+    3rdparty/musl/libc-test/src/math/sinl.c
+    3rdparty/musl/libc-test/src/math/sqrt.c
+    3rdparty/musl/libc-test/src/math/sqrtf.c
+    3rdparty/musl/libc-test/src/math/sqrtl.c
+    3rdparty/musl/libc-test/src/math/tan.c
+    3rdparty/musl/libc-test/src/math/tanf.c
+    3rdparty/musl/libc-test/src/math/tanh.c
+    3rdparty/musl/libc-test/src/math/tanhf.c
+    3rdparty/musl/libc-test/src/math/tanhl.c
+    3rdparty/musl/libc-test/src/math/tanl.c
+    3rdparty/musl/libc-test/src/math/tgammal.c
+    3rdparty/musl/libc-test/src/math/trunc.c
+    3rdparty/musl/libc-test/src/math/truncf.c
+    3rdparty/musl/libc-test/src/math/truncl.c
+    3rdparty/musl/libc-test/src/regression/fpclassify-invalid-ld80.c
+    3rdparty/musl/libc-test/src/regression/iswspace-null.c
+    3rdparty/musl/libc-test/src/regression/lrand48-signextend.c
+    3rdparty/musl/libc-test/src/regression/malloc-0.c
+    3rdparty/musl/libc-test/src/regression/mbsrtowcs-overflow.c
+    3rdparty/musl/libc-test/src/regression/memmem-oob.c
+    3rdparty/musl/libc-test/src/regression/memmem-oob-read.c
+    3rdparty/musl/libc-test/src/regression/printf-1e9-oob.c
+    3rdparty/musl/libc-test/src/regression/printf-fmt-g-round.c
+    3rdparty/musl/libc-test/src/regression/printf-fmt-g-zeros.c
+    3rdparty/musl/libc-test/src/regression/printf-fmt-n.c
+    3rdparty/musl/libc-test/src/regression/scanf-bytes-consumed.c
+    3rdparty/musl/libc-test/src/regression/scanf-match-literal-eof.c
+    3rdparty/musl/libc-test/src/regression/scanf-nullbyte-char.c
+    3rdparty/musl/libc-test/src/regression/wcsncpy-read-overflow.c
+    3rdparty/musl/libc-test/src/regression/wcsstr-false-negative.c
+    3rdparty/musl/libc-test/src/functional/clocale_mbfuncs.c
+    3rdparty/musl/libc-test/src/functional/iconv_open.c
+    3rdparty/musl/libc-test/src/functional/memstream.c
+    3rdparty/musl/libc-test/src/math/scalbn.c
+    3rdparty/musl/libc-test/src/math/scalbnf.c
+    3rdparty/musl/libc-test/src/math/scalbnl.c
+    3rdparty/musl/libc-test/src/musl/pleval.c
+    3rdparty/musl/libc-test/src/regression/fgets-eof.c
+    3rdparty/musl/libc-test/src/regression/iconv-roundtrips.c
+    3rdparty/musl/libc-test/src/regression/putenv-doublefree.c
+    3rdparty/musl/libc-test/src/regression/strverscmp.c
+    3rdparty/musl/libc-test/src/functional/random.c
+    3rdparty/musl/libc-test/src/functional/time.c
 )
-
-# Exclude tests that fail on Clang Windows:
-if (NOT USE_CLANGW)
-    list(APPEND LIBC_TESTS
-    #${MUSL_FUNC_PATH}//sscanf_long.c -- Runs out of memory on Linux CI
-    )
-endif()
 
 # Exclude tests that fail on Clang:
 if (NOT (USE_CLANGW OR MY_COMPILER MATCHES "CLANG"))
-    list(APPEND LIBC_TESTS
-	${MUSL_FUNC_PATH}//tgmath.c
-        ${MUSL_MATH_PATH}//fmax.c
-        ${MUSL_MATH_PATH}//fmaxf.c
-        ${MUSL_MATH_PATH}//fmin.c
-        ${MUSL_MATH_PATH}//fminf.c
-        ${MUSL_MATH_PATH}//ilogb.c
-        ${MUSL_MATH_PATH}//ilogbf.c
-        ${MUSL_MATH_PATH}//ilogbl.c
-        ${MUSL_MATH_PATH}//pow.c
-        ${MUSL_MATH_PATH}//powl.c
-        ${MUSL_MATH_PATH}//tgammaf.c
-        ${MUSL_MATH_PATH}//y1.c
-        ${MUSL_MATH_PATH}//y1f.c
-        ${MUSL_MATH_PATH}//yn.c        
-    )
-endif()
-
-# Exclude tests that fail these Clang builds:
-if (NOT (USE_CLANGW OR BUILD MATCHES "CLANG:DEBUG" OR BUILD MATCHES "CLANG:RELWITHDEBINFO"))
     list(APPEND LIBC_TESTS 
-        #${MUSL_MATH_PATH}//fdim.c
-        #${MUSL_MATH_PATH}//fdimf.c
-        #${MUSL_MATH_PATH}//fdiml.c
-        #${MUSL_MATH_PATH}//fmaf.c
-        #${MUSL_MATH_PATH}//log1p.c
-        #${MUSL_MATH_PATH}//log1pf.c
-        #${MUSL_MATH_PATH}//powf.c
-    )
-endif()
-
-##==============================================================================
-##
-## Broken tests:
-##
-##==============================================================================
-
-if (FALSE)
-    list(APPEND LIBC_TESTS 
-        #Issue #1090 opened to track broken test
-        ${MUSL_FUNC_PATH}//tls_align.c
+        3rdparty/musl/libc-test/src/functional/tgmath.c
+        3rdparty/musl/libc-test/src/math/fmax.c
+        3rdparty/musl/libc-test/src/math/fmaxf.c
+        3rdparty/musl/libc-test/src/math/fmin.c
+        3rdparty/musl/libc-test/src/math/fminf.c
+        3rdparty/musl/libc-test/src/math/ilogb.c
+        3rdparty/musl/libc-test/src/math/ilogbf.c
+        3rdparty/musl/libc-test/src/math/ilogbl.c
+        3rdparty/musl/libc-test/src/math/pow.c
+        3rdparty/musl/libc-test/src/math/powl.c
+        3rdparty/musl/libc-test/src/math/tgammaf.c
+        3rdparty/musl/libc-test/src/math/y1.c
+        3rdparty/musl/libc-test/src/math/y1f.c
+        3rdparty/musl/libc-test/src/math/yn.c
     )
 endif()
 
@@ -300,103 +260,6 @@
 
 if (FALSE)
     list(APPEND LIBC_TESTS 
-<<<<<<< HEAD
-        3rdparty//musl//libc-test//src//common//runtest.c
-        ${MUSL_FUNC_PATH}//crypt.c
-        ${MUSL_FUNC_PATH}//dlopen.c
-        ${MUSL_FUNC_PATH}//fcntl.c
-        ${MUSL_FUNC_PATH}//fdopen.c
-        ${MUSL_FUNC_PATH}//fnmatch.c
-        ${MUSL_FUNC_PATH}//fscanf.c
-        ${MUSL_FUNC_PATH}//fwscanf.c
-        ${MUSL_FUNC_PATH}//inet_pton.c
-        ${MUSL_FUNC_PATH}//ipc_msg.c
-        ${MUSL_FUNC_PATH}//ipc_sem.c
-        ${MUSL_FUNC_PATH}//ipc_shm.c
-        ${MUSL_FUNC_PATH}//mbc.c
-        ${MUSL_FUNC_PATH}//popen.c
-        ${MUSL_FUNC_PATH}//pthread_cancel.c
-        ${MUSL_FUNC_PATH}//pthread_cancel-points.c
-        ${MUSL_FUNC_PATH}//pthread_cond.c
-        ${MUSL_FUNC_PATH}//pthread_mutex.c
-        ${MUSL_FUNC_PATH}//pthread_robust.c
-        ${MUSL_FUNC_PATH}//pthread_tsd.c
-        ${MUSL_FUNC_PATH}//search_hsearch.c
-        ${MUSL_FUNC_PATH}//sem_init.c
-        ${MUSL_FUNC_PATH}//sem_open.c
-        ${MUSL_FUNC_PATH}//setjmp.c
-        ${MUSL_FUNC_PATH}//socket.c
-        ${MUSL_FUNC_PATH}//spawn.c
-        ${MUSL_FUNC_PATH}//stat.c
-        ${MUSL_FUNC_PATH}//strftime.c
-        ${MUSL_FUNC_PATH}//swprintf.c
-        ${MUSL_FUNC_PATH}//tls_align_dlopen.c
-        ${MUSL_FUNC_PATH}//tls_init.c
-        ${MUSL_FUNC_PATH}//tls_init_dlopen.c
-        ${MUSL_FUNC_PATH}//tls_local_exec.c
-        ${MUSL_FUNC_PATH}//ungetc.c
-        ${MUSL_FUNC_PATH}//vfork.c
-        ${MUSL_MATH_PATH}//acosh.c
-        ${MUSL_MATH_PATH}//asinh.c
-        ${MUSL_MATH_PATH}//fmal.c
-        ${MUSL_MATH_PATH}//j0.c
-        ${MUSL_MATH_PATH}//jn.c
-        ${MUSL_MATH_PATH}//jnf.c
-        ${MUSL_MATH_PATH}//lgamma.c
-        ${MUSL_MATH_PATH}//lgammaf.c
-        ${MUSL_MATH_PATH}//lgammaf_r.c
-        ${MUSL_MATH_PATH}//lgamma_r.c
-        ${MUSL_MATH_PATH}//sinh.c
-        ${MUSL_MATH_PATH}//sinhl.c
-        ${MUSL_MATH_PATH}//tgamma.c
-        ${MUSL_MATH_PATH}//y0.c
-        ${MUSL_MATH_PATH}//y0f.c
-        ${MUSL_MATH_PATH}//ynf.c
-        ${MUSL_REGR_PATH}//daemon-failure.c
-        ${MUSL_REGR_PATH}//dn_expand-empty.c
-        ${MUSL_REGR_PATH}//dn_expand-ptr-0.c
-        ${MUSL_REGR_PATH}//execle-env.c
-        ${MUSL_REGR_PATH}//fflush-exit.c
-        ${MUSL_REGR_PATH}//fgetwc-buffering.c
-        ${MUSL_REGR_PATH}//flockfile-list.c
-        ${MUSL_REGR_PATH}//ftello-unflushed-append.c
-        ${MUSL_REGR_PATH}//getpwnam_r-crash.c
-        ${MUSL_REGR_PATH}//getpwnam_r-errno.c
-        ${MUSL_REGR_PATH}//inet_ntop-v4mapped.c
-        ${MUSL_REGR_PATH}//inet_pton-empty-last-field.c
-        ${MUSL_REGR_PATH}//malloc-brk-fail.c
-        ${MUSL_REGR_PATH}//malloc-oom.c
-        ${MUSL_REGR_PATH}//mkdtemp-failure.c
-        ${MUSL_REGR_PATH}//mkstemp-failure.c
-        ${MUSL_REGR_PATH}//pthread_atfork-errno-clobber.c
-        ${MUSL_REGR_PATH}//pthread_cancel-sem_wait.c
-        ${MUSL_REGR_PATH}//pthread_condattr_setclock.c
-        ${MUSL_REGR_PATH}//pthread_cond-smasher.c
-        ${MUSL_REGR_PATH}//pthread_cond_wait-cancel_ignored.c
-        ${MUSL_REGR_PATH}//pthread_create-oom.c
-        ${MUSL_REGR_PATH}//pthread_exit-cancel.c
-        ${MUSL_REGR_PATH}//pthread_exit-dtor.c
-        ${MUSL_REGR_PATH}//pthread_once-deadlock.c
-        ${MUSL_REGR_PATH}//pthread-robust-detach.c
-        ${MUSL_REGR_PATH}//pthread_rwlock-ebusy.c
-        ${MUSL_REGR_PATH}//raise-race.c
-        ${MUSL_REGR_PATH}//regex-backref-0.c
-        ${MUSL_REGR_PATH}//regex-bracket-icase.c
-        ${MUSL_REGR_PATH}//regexec-nosub.c
-        ${MUSL_REGR_PATH}//regex-ere-backref.c
-        ${MUSL_REGR_PATH}//regex-escaped-high-byte.c
-        ${MUSL_REGR_PATH}//regex-negated-range.c
-        ${MUSL_REGR_PATH}//rewind-clear-error.c
-        ${MUSL_REGR_PATH}//rlimit-open-files.c
-        ${MUSL_REGR_PATH}//setenv-oom.c
-        ${MUSL_REGR_PATH}//sigaltstack.c
-        ${MUSL_REGR_PATH}//sigprocmask-internal.c
-        ${MUSL_REGR_PATH}//sigreturn.c
-        ${MUSL_REGR_PATH}//statvfs.c
-        ${MUSL_REGR_PATH}//syscall-sign-extend.c
-        ${MUSL_REGR_PATH}//tls_get_new-dtv.c
-        ${MUSL_REGR_PATH}//uselocale-0.c
-=======
         3rdparty/musl/libc-test/src/common/runtest.c
         3rdparty/musl/libc-test/src/functional/crypt.c
         3rdparty/musl/libc-test/src/functional/dlopen.c
@@ -417,9 +280,11 @@
         3rdparty/musl/libc-test/src/functional/pthread_mutex.c
         3rdparty/musl/libc-test/src/functional/pthread_robust.c
         3rdparty/musl/libc-test/src/functional/pthread_tsd.c
+        # sscanf_long Runs out of memory on Windows and Linux CI
+		3rdparty/musl/libc-test/src/functional/sscanf_long.c
         3rdparty/musl/libc-test/src/functional/search_hsearch.c
         3rdparty/musl/libc-test/src/functional/sem_init.c
-        3rdparty/musl/libc-test/src/functional/sem_open.c
+        3rdparty/musl/libc-test/src/functional/sem_open.
         3rdparty/musl/libc-test/src/functional/setjmp.c
         3rdparty/musl/libc-test/src/functional/socket.c
         3rdparty/musl/libc-test/src/functional/spawn.c
@@ -493,6 +358,5 @@
         3rdparty/musl/libc-test/src/regression/syscall-sign-extend.c
         3rdparty/musl/libc-test/src/regression/tls_get_new-dtv.c
         3rdparty/musl/libc-test/src/regression/uselocale-0.c
->>>>>>> 3f4a4fe6
     )
 endif()